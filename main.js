/**
 * @file Main module file for the Vendor Wallet System
 * @description Provides core functionality for managing vendors, player wallets, and item transactions in FoundryVTT
 */

import { Wallet, valueFromCoins } from './currency.js';

console.log("🔧 VENDOR WALLET SYSTEM: main.js loaded!");

const currencyService = require('./currency-service.js');
const vendorService = require('./vendor-service.js');
const inventoryUtils = require('./inventory-utils.js');

/**
 * @class VendorWalletSystem
 * @description Core class that manages the vendor and wallet system functionality
 */
class VendorWalletSystem {
  /** @type {string} Module identifier */
  static ID = vendorService.MODULE_ID;

  /** @type {string} Socket identifier for module communication */
  static SOCKET = vendorService.SOCKET;

  /**
   * Formats a numeric amount as currency string
   * @param {number} amount - The amount to format
   * @returns {string} Formatted currency string
   */
  static formatCurrency(amount) {
<<<<<<< HEAD
    return currencyService.formatCurrency(amount);
=======
    const symbol = game.i18n?.localize('GURPS.InstantBazaar.CurrencySymbol') ?? '$';
    return symbol + String(amount ?? 0);
>>>>>>> 0a0188fe
  }

  /**
   * Parses a currency-formatted string into a numeric value
   * @param {string|number} value - The currency string or number
   * @returns {number} Parsed numeric value
   */
  static parseCurrency(value) {
<<<<<<< HEAD
    return currencyService.parseCurrency(value);
=======
    if (typeof value === 'number') return value;
    if (typeof value === 'string') {
      const cleaned = value.replace(/[^0-9.-]/g, '');
      const parsed = cleaned === '' ? 0 : Number(cleaned);
      return isNaN(parsed) ? 0 : parsed;
    }
    return 0;
>>>>>>> 0a0188fe
  }

  /**
   * Initializes the module by registering settings, socket listeners, and handlebars helpers
   */
  static initialize() {
    this.registerSettings();
    this.registerSocketListeners();
    if (typeof Handlebars !== 'undefined') {
      Handlebars.registerHelper('formatCurrency', this.formatCurrency);
      Handlebars.registerHelper('join', (arr, sep) => Array.isArray(arr) ? arr.join(sep) : '');
    }
  }

  /**
   * Registers module settings with FoundryVTT
   */
  static registerSettings() {
    game.settings.register(this.ID, 'vendors', {
      name: 'Vendors Data',
      scope: 'world',
      config: false,
      type: Object,
      default: {}
    });
    game.settings.register(this.ID, 'useModuleCurrencySystem', {
      name: 'Use Module Currency System',
      scope: 'world',
      config: false,
      type: Boolean,
      default: true
    });
    game.settings.register(this.ID, 'currencyDenominations', {
      name: 'Currency Denominations',
      scope: 'world',
      config: false,
      type: Array,
      default: [
        { name: "Gold Coin", value: 80 },
        { name: "Silver Coin", value: 4 },
        { name: "Copper Farthing", value: 1 }
      ]
    });
    game.settings.register(this.ID, 'requirePurchaseApproval', {
      name: 'Require GM Purchase Approval',
      hint: 'If enabled, the GM must approve player purchase requests.',
      scope: 'world',
      config: true,
      type: Boolean,
      default: true
    });
  }

  /**
   * Registers socket event listeners for real-time communication
   */
  static registerSocketListeners() {
    game.socket.on(this.SOCKET, this.handleSocketEvent.bind(this));
  }

  /**
   * Adds a wallet button to the player list interface
   * @param {Application} app - The FoundryVTT application
   * @param {jQuery} html - The HTML element
   */
  static addPlayerWalletButton(app, html) {
    const button = $(`<button class="wallet-button"><i class="fas fa-wallet"></i> Wallet</button>`);
    button.on('click', () => new PlayerWalletApplication().render(true));
    html.find('.player-list').before(button);
  }

  /**
   * Gets the wallet amount for a specific user
   * @param {string} userId - The user ID
   * @returns {number} The wallet amount
   */
  static getUserWallet(userId) {
    return currencyService.getUserWallet(userId);
  }

  /**
   * Recursively flattens an object to extract all item-like objects.
   * Assumes an item-like object has at least a 'name' property.
   * @param {Object} obj - The object to flatten.
   * @returns {Array<Object>} An array of item-like objects.
   */
  static _flattenItemsFromObject(obj) {
    return currencyService._flattenItemsFromObject(obj);
  }

  /**
   * Gets the wallet amount from character sheet currency items
   * @param {string} userId - The user ID
   * @returns {number} The total wallet amount from character sheet
   */
  static _getCharacterSheetCurrency(userId) {
    return currencyService._getCharacterSheetCurrency(userId);
  }

  /**
   * Gets the breakdown of currency coins from character sheet
   * @param {string} userId - The user ID
   * @returns {Array<{name: string, totalValue: number}>} Array of coin breakdown objects
   */
  static _getCharacterSheetCoinBreakdown(userId) {
    return currencyService._getCharacterSheetCoinBreakdown(userId);
  }

  static async _setCharacterSheetCurrency(userId, spendValue) {
    const user = game.users.get(userId);
    const actor = user?.character;
    if (!actor) return 0;

    const coinBreakdown = this._getCharacterSheetCoinBreakdown(userId);
    const wallet = new Wallet();
    for (const coin of coinBreakdown) wallet.add(coin.totalValue);

    try {
      wallet.subtract(spendValue);
    } catch (err) {
      ui.notifications?.warn(err.message);
      return wallet.total();
    }

    const denominations = game.settings.get(this.ID, 'currencyDenominations') || [];
    const updates = [];

    for (const denom of denominations) {
      const item = actor.items.find(i => i.name === denom.name && i.system?.eqt?.count !== undefined);
      if (!item) continue;

      let newCount = 0;
      if (denom.value === 80) newCount = wallet.ouro;
      else if (denom.value === 4) newCount = wallet.prata;
      else newCount = wallet.cobre;

      updates.push({ _id: item.id, 'system.eqt.count': newCount });
    }

    if (updates.length) await actor.updateEmbeddedDocuments('Item', updates);

    const finalTotal = wallet.total();
    console.log('💰 DEBUG _setCharacterSheetCurrency - final total:', finalTotal, valueFromCoins(wallet));
    return finalTotal;
  }

  /**
   * Updates currency items on a character sheet based on provided counts.
   * Each update will include the item `_id` and new quantity.
   * @param {string} userId - The user whose character sheet will be updated
   * @param {Array<{name:string, count:number}>} currencyData - Currency items with desired counts
   * @returns {Promise<void>}
   */
  static async _setCharacterSheetCurrency(userId, currencyData) {
    const user = game.users.get(userId);
    if (!user?.character) {
      console.warn(`No character assigned to user ${user?.name || userId}`);
      return;
    }

    const actor = user.character;
    const updates = [];

    for (const coin of currencyData) {
      const item = actor.items.find(i => i.name === coin.name);
      if (!item?.id) {
        console.warn(`Currency item "${coin.name}" not found or missing id.`);
        continue;
      }

      const path = item.system?.eqt?.count !== undefined ? 'system.eqt.count' : 'system.quantity';
      updates.push({ _id: item.id, [path]: coin.count });
    }

    if (updates.length === 0) return;

    try {
      await actor.updateEmbeddedDocuments('Item', updates);
    } catch (error) {
      console.error('Error updating character sheet currency items:', error);
    }
  }

  /**
   * Sets the wallet amount for a specific user
   * @param {string} userId - The user ID
   * @param {number} amount - The amount to set (minimum 0)
   * @returns {Promise<any>} The result of the flag update
   */
  static async setUserWallet(userId, amount) {
    return currencyService.setUserWallet(userId, amount);
  }

  /**
  * Gets all vendors from settings
  * @returns {Object} All vendors data
   */
  static getVendors() {
    return vendorService.getVendors();
  }

  /**
   * Gets a specific vendor by ID
   * @param {string} vendorId - The vendor ID
   * @returns {Object|undefined} The vendor data
   */
  static getVendor(vendorId) {
    return vendorService.getVendor(vendorId);
  }

  /**
   * Updates a vendor's data and notifies clients
   * @param {string} vendorId - The vendor ID
   * @param {Object} vendorData - The updated vendor data
   * @returns {Promise<void>}
   */
  static async updateVendor(vendorId, vendorData) {
    return vendorService.updateVendor(vendorId, vendorData);
  }

  /**
   * Deletes a vendor from the system
   * @param {string} vendorId - The vendor ID to delete
   * @returns {Promise<any>} The result of the settings update
   */
  static async deleteVendor(vendorId) {
    return vendorService.deleteVendor(vendorId);
  }

  /**
   * Handles socket events from other clients
   * @param {Object} data - The socket event data
   */
  static handleSocketEvent(data) {
    switch (data.type) {
      case 'vendorUpdated':
        this.refreshVendorDisplays(data.vendorId);
        this.refreshVendorManagers();
        break;
      case 'itemPurchased':
        this.refreshVendorDisplays(data.vendorId);
        this.refreshVendorManagers();
        break;
      case 'playerPurchaseRequest':
        if (game.user.isGM) {
          this.processPlayerPurchaseRequest(data);
        }
        break;
    }
  }

  /**
   * Processes a player's purchase request (GM only)
   * @param {Object} data - Purchase request data containing userId, actorId, vendorId, and selectedItems
   * @returns {Promise<void>}
   */
  static async processPlayerPurchaseRequest(data) {
    const { userId, actorId, vendorId, selectedItems } = data;
    const actor = game.actors.get(actorId);
    const vendor = this.getVendor(vendorId);
    
    if (!actor || !vendor) {
      if (!actor) {
        this.emitPurchaseResult(userId, false, "Character not found by GM. Please ensure your character exists and has proper permissions.");
      } else {
        this.emitPurchaseResult(userId, false, "Vendor not found by GM. The vendor may have been deleted.");
      }
      return;
    }

    // Verify stock for each requested item
    const itemsWithStock = [];
    const insufficientItems = [];
    
    for (const selectedItem of selectedItems) {
      selectedItem.quantity = Number(selectedItem.quantity);
      if (!Number.isFinite(selectedItem.quantity) || selectedItem.quantity < 1) {
        selectedItem.quantity = 1;
      }
      const vendorItem = vendor.items.find(item => item.id === selectedItem.id);
      const stock = vendorItem?.quantity;
      if (!vendorItem || (stock !== undefined && stock < selectedItem.quantity)) {
        insufficientItems.push(selectedItem.name);
        continue;
      }
      itemsWithStock.push(selectedItem);
    }

    // Notify user about any items without sufficient stock
    for (const name of insufficientItems) {
      this.emitPurchaseResult(userId, false, `${name} is out of stock.`);
    }

    if (itemsWithStock.length === 0) return; // Nothing to process

    // Calculate total cost of items that can be purchased
    const totalCost = itemsWithStock.reduce((sum, item) => sum + (item.price * item.quantity), 0);
    const currentWallet = this.getUserWallet(userId);

    if (currentWallet < totalCost) {
      this.emitPurchaseResult(userId, false, `Not enough coins! Need ${VendorWalletSystem.formatCurrency(totalCost)} but only have ${VendorWalletSystem.formatCurrency(currentWallet)}.`);
      return;
    }

    if (game.settings.get(this.ID, 'requirePurchaseApproval')) {
      const itemList = itemsWithStock
        .map(item => `<li>${item.quantity}x ${item.name} - ${VendorWalletSystem.formatCurrency(item.price)}</li>`)
        .join('');
      const approved = await Dialog.confirm({
        title: 'Approve Purchase',
        content: `<p>${game.users.get(userId)?.name || 'A player'} wants to purchase:</p><ul>${itemList}</ul><p>Total: ${VendorWalletSystem.formatCurrency(totalCost)}</p>`
      });
      if (!approved) {
        this.emitPurchaseResult(userId, false, 'Purchase declined by GM.');
        return;
      }
    }

    try {
      // Process items using the macro logic
      let totalItemsProcessed = 0;
      let costProcessed = 0;
      let itemsAttempted = 0;

      for (const selectedItem of itemsWithStock) {
        const { uuid, quantity, id, price, name } = selectedItem;
        itemsAttempted++;
        const success = await VendorWalletSystem.addItemToActor(actor, uuid, quantity);
        
        if (!success) {
          this.emitPurchaseResult(userId, false, `Failed to add ${name} to ${actor.name}.`);
          continue;
        }

        totalItemsProcessed += quantity;
        costProcessed += price * quantity;

        // Remove purchased quantity from vendor
        await this.updateItemQuantityInVendor(vendorId, id, -quantity);
      }

      if (totalItemsProcessed === 0) {
        this.emitPurchaseResult(userId, false, "No items were purchased.");
        return;
      }

      // Deduct money from wallet for successfully processed items
      await this.setUserWallet(userId, currentWallet - costProcessed);

      this.emitPurchaseResult(userId, true, `Purchased ${totalItemsProcessed} items for ${VendorWalletSystem.formatCurrency(costProcessed)}!`, {
        itemCount: totalItemsProcessed,
        totalCost: costProcessed,
        newWallet: currentWallet - costProcessed
      });

    } catch (error) {
      console.error(error);
      this.emitPurchaseResult(userId, false, `An error occurred while processing the purchase: ${error.message}`);
    }
  }
  
  /**
   * Emits a purchase result to the specified user
   * @param {string} userId - The user ID to send the result to
   * @param {boolean} success - Whether the purchase was successful
   * @param {string} message - The message to display
   * @param {Object} data - Additional data to include
   */
  static emitPurchaseResult(userId, success, message, data = {}) {
    game.socket.emit(this.SOCKET, {
      type: success ? 'purchaseCompleted' : 'purchaseFailed',
      userId: userId,
      message: message,
      ...data
    });
  }

  /**
  * Adds an item to an actor's inventory with proper quantity handling
   * @param {Actor} actor - The target actor
   * @param {string} uuid - The item UUID
   * @param {number} quantity - The quantity to add
   * @returns {Promise<boolean>} True if successful, false otherwise
   */
  static async addItemToActor(actor, uuid, quantity) {
    return inventoryUtils.addItemToActor(actor, uuid, quantity);
  }

  /**
   * Refreshes all open vendor display windows for a specific vendor
   * @param {string} vendorId - The vendor ID to refresh displays for
   */
  static refreshVendorDisplays(vendorId) {
    return vendorService.refreshVendorDisplays(vendorId);
  }

  /**
   * Refreshes all open vendor manager windows
   */
  static refreshVendorManagers() {
    return vendorService.refreshVendorManagers();
  }

  /**
   * Opens the player wallet application showing all available vendors
   */
  static openAllAvailableVendors() {
    new PlayerWalletApplication().render(true);
  }

  /**
   * Processes an item purchase transaction
   * @param {Actor} actor - The purchasing actor
   * @param {Item} item - The item to purchase
   * @param {string} vendorId - The vendor ID
   * @param {string} vendorItemId - The vendor item ID
   * @param {number} [quantity=1] - Quantity being purchased
   * @returns {Promise<boolean>} True if purchase was successful
   */
  static async processItemPurchase(actor, item, vendorId, vendorItemId, quantity = 1) {
<<<<<<< HEAD
    return inventoryUtils.processItemPurchase(actor, item, vendorId, vendorItemId, quantity);
=======
    const userId = game.user.id;
    const currentWallet = VendorWalletSystem.getUserWallet(userId);
    const itemPrice = parseInt(
    ) || 0;

    // Verify vendor stock if available
    if (vendorId && vendorItemId) {
      const vendor = VendorWalletSystem.getVendor(vendorId);
      const vendorItem = vendor?.items.find(i => i.id === vendorItemId);
      const stock = vendorItem?.quantity;
      if (stock !== undefined && stock < quantity) {
        ui.notifications.warn(`${item.name} is out of stock.`);
        return false;
      }
    }

    const totalPrice = itemPrice * quantity;

    if (currentWallet >= totalPrice) {
      // Debit money from appropriate wallet
      const useModuleCurrency = game.settings.get(this.ID, 'useModuleCurrencySystem');
      if (useModuleCurrency) {
        await VendorWalletSystem.setUserWallet(userId, currentWallet - totalPrice);
      } else {
        await this._setCharacterSheetCurrency(userId, totalPrice);
      }
      // Add item to actor, updating quantity if it already exists
      const sourceId =
        item._stats?.compendiumSource ||
        item.flags?.core?.sourceId ||
        item.system?.globalid;
      let actorItem = sourceId
        ? actor.items.find(i =>
            i._stats?.compendiumSource === sourceId ||
            i.flags?.core?.sourceId === sourceId ||
            i.system?.globalid === sourceId
          )
        : null;

      if (actorItem) {
        // Determine which quantity path to use
        const isEquipment = actorItem.system?.eqt?.count !== undefined;
        const path = isEquipment ? "system.eqt.count" : "system.quantity";
        const total = (getProperty(actorItem, path) ?? 0) + quantity;

        // Update using system-specific method
        if (isEquipment) {
          const key = actor._findEqtkeyForId("itemid", actorItem.id);

          if (!key || typeof actor.updateEqtCount !== "function") {
            await actorItem.update({ [path]: total });
          } else {
            await actor.updateEqtCount(key, total);
          }
        } else {
          await actorItem.update({ [path]: total });
        }
      } else {
        // Create the item with initial quantity
        const itemData = item.toObject();
        delete itemData._id; // Ensure new _id is generated
        itemData._stats ??= {};
        itemData._stats.compendiumSource = sourceId;
        if (itemData.system?.eqt?.count !== undefined) itemData.system.eqt.count = quantity;
        else itemData.system.quantity = quantity;

        await actor.createEmbeddedDocuments('Item', [itemData]);
      }

      // Remove item from vendor
      if (vendorId && vendorItemId) {
        await VendorWalletSystem.updateItemQuantityInVendor(vendorId, vendorItemId, -quantity);
      }

      ui.notifications.info(`${quantity}x ${item.name} purchased for ${VendorWalletSystem.formatCurrency(totalPrice)} and added to ${actor.name}'s inventory.`);
      return true;
    } else {
      ui.notifications.warn(`Not enough coins to purchase ${quantity}x ${item.name}. Need ${VendorWalletSystem.formatCurrency(totalPrice)} but only have ${VendorWalletSystem.formatCurrency(currentWallet)}.`);
      return false;
    }
>>>>>>> 0a0188fe
  }

  /**
   * Updates the quantity of an item in a vendor's inventory
   * @param {string} vendorId - The vendor ID
   * @param {string} vendorItemId - The vendor item ID
   * @param {number} change - The quantity change (positive or negative)
   * @returns {Promise<void>}
   */
  static async updateItemQuantityInVendor(vendorId, vendorItemId, change) {
    return vendorService.updateItemQuantityInVendor(vendorId, vendorItemId, change);
  }

  /**
   * Finds a vendor that contains an item with the specified UUID
   * @param {string} itemUuid - The item UUID to search for
   * @returns {Object|null} Object containing vendorId and vendorItemId, or null if not found
   */
  static findVendorByItemUuid(itemUuid) {
    return vendorService.findVendorByItemUuid(itemUuid);
  }

  /**
   * Handles item drop events for vendor purchases
   * @param {Actor} actor - The target actor
   * @param {Object|string} data - The drop data
   * @returns {Promise<boolean>} True to allow default behavior, false to prevent it
   */
  static async handleItemDrop(actor, data) {
    return inventoryUtils.handleItemDrop(actor, data);
  }
}

// Initialize the system when FoundryVTT is ready
Hooks.once('init', () => {

  const UserClass = CONFIG.User?.documentClass ?? game?.user?.constructor;
  if (UserClass?.registerFlagScope) {
    UserClass.registerFlagScope(VendorWalletSystem.ID);
  } else {
    console.warn('User.registerFlagScope indisponível; flags de carteira podem falhar.');

  }
  VendorWalletSystem.initialize();
});

// Add wallet button to player list
Hooks.on('renderPlayerList', VendorWalletSystem.addPlayerWalletButton.bind(VendorWalletSystem));

// Make GM Tools application available after ready
Hooks.on('ready', () => {
  // Ensure GMToolsApplication is available
  if (typeof GMToolsApplication !== 'undefined') {
    VendorWalletSystem.GMToolsApplication = GMToolsApplication;
  }
  
  // Register the /shop chat command
  if (typeof game.chatCommands !== 'undefined' && game.chatCommands.register) {
    game.chatCommands.register({
      name: '/shop',
      module: VendorWalletSystem.ID,
      description: 'Opens vendor interface (GM Tools for GMs, Player Wallet for players)',
      icon: '<i class="fas fa-store"></i>',
      callback: () => {
        if (game.user.isGM) {
          if (typeof GMToolsApplication !== 'undefined') {
            new GMToolsApplication().render(true);
          } else {
            ui.notifications.error('GM Tools not available');
          }
        } else {
          VendorWalletSystem.openAllAvailableVendors();
        }
      }
    });
  } else {
    // Fallback for systems without chatCommands API
    Hooks.on('chatMessage', (chatLog, message, chatData) => {
      if (message.trim() === '/shop') {
        if (game.user.isGM) {
          if (typeof GMToolsApplication !== 'undefined') {
            new GMToolsApplication().render(true);
          } else {
            ui.notifications.error('GM Tools not available');
          }
        } else {
          VendorWalletSystem.openAllAvailableVendors();
        }
        return false; // Prevent the message from being sent to chat
      }
    });
  }
});

// Expose the main class globally
window.VendorWalletSystem = VendorWalletSystem;<|MERGE_RESOLUTION|>--- conflicted
+++ resolved
@@ -28,12 +28,9 @@
    * @returns {string} Formatted currency string
    */
   static formatCurrency(amount) {
-<<<<<<< HEAD
+
     return currencyService.formatCurrency(amount);
-=======
-    const symbol = game.i18n?.localize('GURPS.InstantBazaar.CurrencySymbol') ?? '$';
-    return symbol + String(amount ?? 0);
->>>>>>> 0a0188fe
+
   }
 
   /**
@@ -42,17 +39,9 @@
    * @returns {number} Parsed numeric value
    */
   static parseCurrency(value) {
-<<<<<<< HEAD
+
     return currencyService.parseCurrency(value);
-=======
-    if (typeof value === 'number') return value;
-    if (typeof value === 'string') {
-      const cleaned = value.replace(/[^0-9.-]/g, '');
-      const parsed = cleaned === '' ? 0 : Number(cleaned);
-      return isNaN(parsed) ? 0 : parsed;
-    }
-    return 0;
->>>>>>> 0a0188fe
+
   }
 
   /**
@@ -473,90 +462,8 @@
    * @returns {Promise<boolean>} True if purchase was successful
    */
   static async processItemPurchase(actor, item, vendorId, vendorItemId, quantity = 1) {
-<<<<<<< HEAD
     return inventoryUtils.processItemPurchase(actor, item, vendorId, vendorItemId, quantity);
-=======
-    const userId = game.user.id;
-    const currentWallet = VendorWalletSystem.getUserWallet(userId);
-    const itemPrice = parseInt(
-    ) || 0;
-
-    // Verify vendor stock if available
-    if (vendorId && vendorItemId) {
-      const vendor = VendorWalletSystem.getVendor(vendorId);
-      const vendorItem = vendor?.items.find(i => i.id === vendorItemId);
-      const stock = vendorItem?.quantity;
-      if (stock !== undefined && stock < quantity) {
-        ui.notifications.warn(`${item.name} is out of stock.`);
-        return false;
-      }
-    }
-
-    const totalPrice = itemPrice * quantity;
-
-    if (currentWallet >= totalPrice) {
-      // Debit money from appropriate wallet
-      const useModuleCurrency = game.settings.get(this.ID, 'useModuleCurrencySystem');
-      if (useModuleCurrency) {
-        await VendorWalletSystem.setUserWallet(userId, currentWallet - totalPrice);
-      } else {
-        await this._setCharacterSheetCurrency(userId, totalPrice);
-      }
-      // Add item to actor, updating quantity if it already exists
-      const sourceId =
-        item._stats?.compendiumSource ||
-        item.flags?.core?.sourceId ||
-        item.system?.globalid;
-      let actorItem = sourceId
-        ? actor.items.find(i =>
-            i._stats?.compendiumSource === sourceId ||
-            i.flags?.core?.sourceId === sourceId ||
-            i.system?.globalid === sourceId
-          )
-        : null;
-
-      if (actorItem) {
-        // Determine which quantity path to use
-        const isEquipment = actorItem.system?.eqt?.count !== undefined;
-        const path = isEquipment ? "system.eqt.count" : "system.quantity";
-        const total = (getProperty(actorItem, path) ?? 0) + quantity;
-
-        // Update using system-specific method
-        if (isEquipment) {
-          const key = actor._findEqtkeyForId("itemid", actorItem.id);
-
-          if (!key || typeof actor.updateEqtCount !== "function") {
-            await actorItem.update({ [path]: total });
-          } else {
-            await actor.updateEqtCount(key, total);
-          }
-        } else {
-          await actorItem.update({ [path]: total });
-        }
-      } else {
-        // Create the item with initial quantity
-        const itemData = item.toObject();
-        delete itemData._id; // Ensure new _id is generated
-        itemData._stats ??= {};
-        itemData._stats.compendiumSource = sourceId;
-        if (itemData.system?.eqt?.count !== undefined) itemData.system.eqt.count = quantity;
-        else itemData.system.quantity = quantity;
-
-        await actor.createEmbeddedDocuments('Item', [itemData]);
-      }
-
-      // Remove item from vendor
-      if (vendorId && vendorItemId) {
-        await VendorWalletSystem.updateItemQuantityInVendor(vendorId, vendorItemId, -quantity);
-      }
-
-      ui.notifications.info(`${quantity}x ${item.name} purchased for ${VendorWalletSystem.formatCurrency(totalPrice)} and added to ${actor.name}'s inventory.`);
-      return true;
-    } else {
-      ui.notifications.warn(`Not enough coins to purchase ${quantity}x ${item.name}. Need ${VendorWalletSystem.formatCurrency(totalPrice)} but only have ${VendorWalletSystem.formatCurrency(currentWallet)}.`);
-      return false;
-    }
->>>>>>> 0a0188fe
+
   }
 
   /**
